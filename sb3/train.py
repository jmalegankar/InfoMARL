--- conflicted
+++ resolved
@@ -12,11 +12,7 @@
 env = vmas.make_env(
     scenario="simple_spread",
     n_agents=4,
-<<<<<<< HEAD
     num_envs=40,
-=======
-    num_envs=16,
->>>>>>> 2bb4c95f
     continuous_actions=True,
     max_steps=400,
     seed=42,
@@ -44,10 +40,6 @@
         n_steps=100,
     )
 
-<<<<<<< HEAD
 for _ in range(10):
     model.learn(total_timesteps=1000000, progress_bar=True)
-    model.save("ppo_infomarl")
-=======
-model.learn(total_timesteps=10000, progress_bar=True)
->>>>>>> 2bb4c95f
+    model.save("ppo_infomarl")