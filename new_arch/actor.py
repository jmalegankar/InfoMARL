import torch
import torch.nn as nn

def parser(obs:torch.Tensor, number_agents:int=3):
    #cur agents pos
    cur_pos = obs[: ,0:2]
    #print("cur_pos", cur_pos, cur_pos.shape)
    #cur agents vel
    cur_vel = obs[: ,2:4]
    #print("cur_vel", cur_vel, cur_vel.shape)
    #landmarks pos 
    landmarks = obs[:, 4:4 + 2 * number_agents]
    #print("landmarks", landmarks, landmarks.shape)
    #other agents pos
    other_agents = obs[:, 4 + 2 * number_agents:]
    #print("other_agents", other_agents, other_agents.shape)
    return cur_pos, cur_vel, landmarks.contiguous().reshape(-1, number_agents, 2), other_agents.contiguous().reshape(-1, (number_agents - 1), 2)

class RandomAgentPolicy(nn.Module):
    def __init__(self, number_agents, agent_dim, landmark_dim, other_agent_dim, hidden_dim):
        super().__init__()
        self.number_agents = number_agents
        self.agent_dim = agent_dim
        self.landmark_dim = landmark_dim
        self.other_agent_dim = other_agent_dim
        self.hidden_dim = hidden_dim

        self.cur_agent_embedding = nn.Sequential(
            nn.Linear(4, self.hidden_dim),
            nn.LayerNorm(self.hidden_dim),
            nn.ReLU(),
            nn.Linear(self.hidden_dim, self.hidden_dim),
<<<<<<< HEAD
            nn.ReLU(),
            nn.Linear(self.hidden_dim, self.hidden_dim)
=======
            nn.LayerNorm(self.hidden_dim)
>>>>>>> c215ebad
        )
        
        self.landmark_embedding = nn.Sequential(
            nn.Linear(2, self.hidden_dim),
            nn.LayerNorm(self.hidden_dim),
            nn.ReLU(),
            nn.Linear(self.hidden_dim, self.hidden_dim),
<<<<<<< HEAD
            nn.ReLU(),
            nn.Linear(self.hidden_dim, self.hidden_dim)
=======
            nn.LayerNorm(self.hidden_dim)
>>>>>>> c215ebad
        )
        
        self.all_agent_embedding = nn.Sequential(
            nn.Linear(2, self.hidden_dim),
            nn.LayerNorm(self.hidden_dim),
            nn.ReLU(),
            nn.Linear(self.hidden_dim, self.hidden_dim),
<<<<<<< HEAD
            nn.ReLU(),
            nn.Linear(self.hidden_dim, self.hidden_dim)
=======
            nn.LayerNorm(self.hidden_dim)
>>>>>>> c215ebad
        )
        
        self.cross_attention = nn.MultiheadAttention(embed_dim=self.hidden_dim, num_heads=1, batch_first=True)
        self.processor = nn.Sequential(
            nn.ReLU(),
            nn.Linear(self.hidden_dim, self.hidden_dim),
            nn.ReLU(),
            nn.Linear(self.hidden_dim, self.hidden_dim)
        )
        self.self_attention = nn.MultiheadAttention(embed_dim=self.hidden_dim, num_heads=1, batch_first=True)
        self.mean_processor = nn.Sequential(
            nn.Linear(self.hidden_dim * 2, self.hidden_dim * 2),
            nn.ReLU(),
            nn.Linear(self.hidden_dim * 2, self.hidden_dim * 2),
            nn.ReLU(),
            nn.Linear(self.hidden_dim * 2, 2)
        )
        self.std_processor = nn.Sequential(
            nn.Linear(self.hidden_dim * 2, self.hidden_dim  * 2),
            nn.ReLU(),
            nn.Linear(self.hidden_dim * 2, self.hidden_dim * 2),
            nn.ReLU(),
            nn.Linear(self.hidden_dim * 2, 2)
        )

        self.std_processor[-1].bias.data.fill_(-0.1)

    def forward(self, obs, random_numbers):
        cur_pos, cur_vel, landmarks, other_agents = parser(obs, self.number_agents)
        batch_size = cur_pos.shape[0]
        # print("Random numbers: ", random_numbers.shape)
        cur_agent = torch.cat((cur_pos, cur_vel), dim=-1)
        # print("Current agent: ",cur_agent.shape)
        all_agents_list = torch.cat((cur_pos.unsqueeze(1), other_agents), dim=1)
        # print("All agents list: ", all_agents_list, all_agents_list.shape)

 
        cur_agent_embeddings = self.cur_agent_embedding(cur_agent)
        # print("Current agent embedding: ", cur_agent_embeddings, cur_agent_embeddings.shape)
        landmark_embeddings = self.landmark_embedding(
            landmarks.reshape(-1, 2)
        ).reshape(-1, self.number_agents, self.hidden_dim)
        # print("Landmark embedding: ", landmark_embeddings.shape)

        all_agents_embeddings = self.all_agent_embedding(
            all_agents_list.reshape(-1, 2)  
        ).reshape(-1, self.number_agents, self.hidden_dim)
        # print("All agents embedding: ", all_agents_embeddings.shape)

        agents_mask = ~(random_numbers >= random_numbers[:, 0].view(-1,1))
        attention_output, _ = self.cross_attention(
            query=all_agents_embeddings,
            key=landmark_embeddings,
            value=landmark_embeddings,
            attn_mask = agents_mask.unsqueeze(-2).repeat(1, self.number_agents, 1),
            need_weights=False
        )

        attention_output = self.processor(attention_output)
        attention_output = self.self_attention(attention_output, attention_output, attention_output, need_weights=False)[0].mean(dim=-2)
        # print("Attention output: ", attention_output, attention_output.shape)

        latent = torch.concat((attention_output, cur_agent_embeddings), dim=-1)
        mean = self.mean_processor(latent)
        log_std = self.std_processor(latent)
        # print("Mean: ", mean, mean.shape)
        # print("Std: ", log_std, log_std.shape)

        log_std = torch.clamp(log_std, min=-5, max=1)
        log_std = log_std.exp()
        
        normal = torch.distributions.Normal(mean, log_std)
        x_t = normal.rsample()
        action = torch.tanh(x_t)
        
        log_prob = normal.log_prob(x_t) - torch.log((1 - action.pow(2)) + 1e-8)
        
        return action, log_prob.sum(dim=-1).clamp(max=0)

<|MERGE_RESOLUTION|>--- conflicted
+++ resolved
@@ -27,41 +27,30 @@
 
         self.cur_agent_embedding = nn.Sequential(
             nn.Linear(4, self.hidden_dim),
-            nn.LayerNorm(self.hidden_dim),
             nn.ReLU(),
             nn.Linear(self.hidden_dim, self.hidden_dim),
-<<<<<<< HEAD
             nn.ReLU(),
-            nn.Linear(self.hidden_dim, self.hidden_dim)
-=======
-            nn.LayerNorm(self.hidden_dim)
->>>>>>> c215ebad
+            nn.Linear(self.hidden_dim, self.hidden_dim),
         )
         
         self.landmark_embedding = nn.Sequential(
             nn.Linear(2, self.hidden_dim),
+            nn.ReLU(),
+            nn.Linear(self.hidden_dim, self.hidden_dim),
             nn.LayerNorm(self.hidden_dim),
             nn.ReLU(),
             nn.Linear(self.hidden_dim, self.hidden_dim),
-<<<<<<< HEAD
-            nn.ReLU(),
-            nn.Linear(self.hidden_dim, self.hidden_dim)
-=======
             nn.LayerNorm(self.hidden_dim)
->>>>>>> c215ebad
         )
         
         self.all_agent_embedding = nn.Sequential(
             nn.Linear(2, self.hidden_dim),
+            nn.ReLU(),
+            nn.Linear(self.hidden_dim, self.hidden_dim),
             nn.LayerNorm(self.hidden_dim),
             nn.ReLU(),
             nn.Linear(self.hidden_dim, self.hidden_dim),
-<<<<<<< HEAD
-            nn.ReLU(),
-            nn.Linear(self.hidden_dim, self.hidden_dim)
-=======
             nn.LayerNorm(self.hidden_dim)
->>>>>>> c215ebad
         )
         
         self.cross_attention = nn.MultiheadAttention(embed_dim=self.hidden_dim, num_heads=1, batch_first=True)
